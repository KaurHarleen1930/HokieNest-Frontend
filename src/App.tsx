--- conflicted
+++ resolved
@@ -31,18 +31,14 @@
 import Messages from "./pages/Messages";
 import Conversation from "./pages/Conversation";
 import 'leaflet/dist/leaflet.css';
-import PropertyDetailsWithAmenities from '@/components/Property/PropertyDetailsWithAmenities';
-<<<<<<< HEAD
 import PostListing from "./pages/PostListing";
 import VTCommunity from "./pages/VTCommunity";
-=======
 import CommunityPage from "@/pages/CommunityPage";
 import { supabase } from "@/lib/supabase";
 
 supabase.auth.getSession().then(({ data }) => {
   console.log("🔑 Restored session:", data.session);
 });
->>>>>>> ce9067f6
 
 const queryClient = new QueryClient();
 
@@ -97,9 +93,12 @@
                 </ProtectedRoute>
               } />
               <Route path="/vt-community" element={<VTCommunity />} />
-              <Route path="/__debug/listings" element={<ListingsDebug />} /> {/* 👈 add this */}
-              <Route 
-        path="/properties/:id"         element={<PropertyDetail />}       />
+              <Route path="/community" element={<CommunityPage />} />
+              <Route path="/__debug/listings" element={<ListingsDebug />} />
+              <Route
+                path="/properties/:id"
+                element={<PropertyDetail />}
+              />
               <Route path="/profile" element={
                 <ProtectedRoute>
                   <Profile />
@@ -121,17 +120,11 @@
                 </ProtectedRoute>
               } />
               <Route path="/conversation/:conversationId" element={
-               <ProtectedRoute>
-               <Conversation />
-              </ProtectedRoute>
+                <ProtectedRoute>
+                  <Conversation />
+                </ProtectedRoute>
               } />
-
-{/* 👇 New Community Page Route */}
-<Route path="/community" element={<CommunityPage />} />
-
-{/* ⚠️ Keep NotFound LAST */}
-<Route path="*" element={<NotFound />} />
-{/* ADD ALL CUSTOM ROUTES ABOVE THE CATCH-ALL "*" ROUTE */}
+              {/* ADD ALL CUSTOM ROUTES ABOVE THE CATCH-ALL "*" ROUTE */}
               <Route path="*" element={<NotFound />} />
                 </Routes>
                 <ChatbotWidget />
